--- conflicted
+++ resolved
@@ -1,12 +1,8 @@
 # # # # # # # # # # # # # # # # # # # # # # # # # # # # # # # # # # # # # # # #
 # SETUP CONFIGURATION.                                                        #
 [build-system]
-<<<<<<< HEAD
 # FIXME: torch version hard-coded to build torch cpp extension
-requires = ["setuptools>=42", "wheel", "torch==1.8.1"]
-=======
-requires = ["setuptools>=42", "wheel", "Cython~=0.29.32", "numpy~=1.21.0"]
->>>>>>> adc16410
+requires = ["setuptools>=42", "wheel", "Cython~=0.29.32", "numpy~=1.21.0", "torch==1.8.1"]
 build-backend = "setuptools.build_meta"
 
 
