*.pyc
__pycache__
.idea/
.vscode/
*.iml

*venv*/
env
otx-workspace*
.env
.tox
results/

data/*
.coverage
results/

build/
dist/
*egg-info

*.pth
*.onnx
*.xml
*.bin
*.mapping

*.tar.gz
*.zip

# mypy
.mypy_cache/
.dmypy.json
dmypy.json

# python version
.python-version

<<<<<<< HEAD
# torch cpp extension
=======
# Cython generated C-code & html
otx/**/*.c
otx/**/*.html
>>>>>>> adc16410
otx/**/*.so<|MERGE_RESOLUTION|>--- conflicted
+++ resolved
@@ -36,11 +36,7 @@
 # python version
 .python-version
 
-<<<<<<< HEAD
-# torch cpp extension
-=======
 # Cython generated C-code & html
 otx/**/*.c
 otx/**/*.html
->>>>>>> adc16410
 otx/**/*.so