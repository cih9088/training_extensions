--- conflicted
+++ resolved
@@ -222,11 +222,8 @@
         logger.info(f"train type = {self._train_type} - loading {recipe}")
 
         self._recipe_cfg = MPAConfig.fromfile(recipe)
-<<<<<<< HEAD
-        self.train_type = train_type
-
         options_for_patch_datasets = {"type": "MPASegDataset"}
-        patch_data_pipeline(self._recipe_cfg, pipeline_path)
+        patch_data_pipeline(self._recipe_cfg, self.data_pipeline_path)
         patch_default_config(self._recipe_cfg)
         patch_runner(self._recipe_cfg)
         patch_datasets(
@@ -234,10 +231,6 @@
             self._task_type.domain,
             **options_for_patch_datasets,
         )  # for OTX compatibility
-=======
-        patch_data_pipeline(self._recipe_cfg, self.data_pipeline_path)
-        patch_datasets(self._recipe_cfg)  # for OTX compatibility
->>>>>>> adc16410
         patch_evaluation(self._recipe_cfg)  # for OTX compatibility
         if self._recipe_cfg.get("evaluation", None):
             self.metric = self._recipe_cfg.evaluation.metric
