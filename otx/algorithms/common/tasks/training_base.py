"""BaseTask for Classification/Detection/Segmentation."""

# Copyright (C) 2022 Intel Corporation
#
# Licensed under the Apache License, Version 2.0 (the "License");
# you may not use this file except in compliance with the License.
# You may obtain a copy of the License at
#
# http://www.apache.org/licenses/LICENSE-2.0
#
# Unless required by applicable law or agreed to in writing,
# software distributed under the License is distributed on an "AS IS" BASIS,
# WITHOUT WARRANTIES OR CONDITIONS OF ANY KIND, either express or implied.
# See the License for the specific language governing permissions
# and limitations under the License.


import abc
import io
import os
import shutil
import tempfile
from copy import deepcopy
from typing import DefaultDict, Dict, List, Optional, Union

import numpy as np
import torch
from mmcv.utils.config import Config, ConfigDict

from otx.algorithms.common.adapters.mmcv.hooks import OTXLoggerHook
from otx.algorithms.common.adapters.mmcv.utils import (
    align_data_config_with_recipe,
    get_configs_by_pairs,
)
from otx.algorithms.common.configs import TrainType
from otx.api.entities.datasets import DatasetEntity
from otx.api.entities.label import LabelEntity
from otx.api.entities.model import ModelEntity, ModelPrecision, OptimizationMethod
from otx.api.entities.task_environment import TaskEnvironment
from otx.api.serialization.label_mapper import LabelSchemaMapper
from otx.api.usecases.reporting.time_monitor_callback import TimeMonitorCallback
from otx.api.usecases.tasks.interfaces.evaluate_interface import IEvaluationTask
from otx.api.usecases.tasks.interfaces.export_interface import IExportTask
from otx.api.usecases.tasks.interfaces.inference_interface import IInferenceTask
from otx.api.usecases.tasks.interfaces.unload_interface import IUnload
from otx.api.utils.argument_checks import check_input_parameters_type
from otx.mpa.builder import build
from otx.mpa.modules.hooks.cancel_interface_hook import CancelInterfaceHook
from otx.mpa.stage import Stage
from otx.mpa.utils.config_utils import (
    MPAConfig,
    add_custom_hook_if_not_exists,
    remove_custom_hook,
    update_or_add_custom_hook,
)
from otx.mpa.utils.logger import get_logger

logger = get_logger()
TRAIN_TYPE_DIR_PATH = {
    TrainType.INCREMENTAL.name: ".",
    TrainType.SELFSUPERVISED.name: "selfsl",
    TrainType.SEMISUPERVISED.name: "semisl",
}


# pylint: disable=too-many-instance-attributes, protected-access
class BaseTask(IInferenceTask, IExportTask, IEvaluationTask, IUnload):
    """BaseTask for OTX Algorithms."""

    _task_environment: TaskEnvironment

    @check_input_parameters_type()
    def __init__(self, task_config, task_environment: TaskEnvironment, output_path: Optional[str] = None):
        self._task_config = task_config
        self._task_environment = task_environment
        self._hyperparams = task_environment.get_hyper_parameters(self._task_config)  # type: ConfigDict
        self._model_name = task_environment.model_template.name
        self._task_type = task_environment.model_template.task_type
        self._labels = task_environment.get_labels(include_empty=False)
        self.confidence_threshold = self._get_confidence_threshold(self._hyperparams)
        # Set default model attributes.
        self._model_label_schema = []  # type: List[LabelEntity]
        self._optimization_methods = []  # type: List[OptimizationMethod]
        self._model_ckpt = None
        self._resume = False
        self._anchors = {}  # type: Dict[str, int]
        if output_path is None:
            output_path = tempfile.mkdtemp(prefix="OTX-task-")
        self._output_path = output_path
        logger.info(f"created output path at {self._output_path}")
        if task_environment.model is not None:
            logger.info("loading the model from the task env.")
            state_dict = self._load_model_ckpt(self._task_environment.model)
            if state_dict:
                self._model_ckpt = os.path.join(self._output_path, "env_model_ckpt.pth")
                if os.path.exists(self._model_ckpt):
                    os.remove(self._model_ckpt)
                torch.save(state_dict, self._model_ckpt)
                self._model_label_schema = self._load_model_label_schema(self._task_environment.model)
                self._resume = self._load_resume_info(self._task_environment.model)

        # property below will be initialized by initialize()
        self._recipe_cfg = None
        self._stage_module = None
        self._model_cfg = None
        self._precision = [ModelPrecision.FP32]
        self._data_cfg = None
        self._mode = None
        self._time_monitor = None  # type: Optional[TimeMonitorCallback]
        self._learning_curves = DefaultDict(OTXLoggerHook.Curve)  # type: DefaultDict
        self._is_training = False
        self._should_stop = False
        self.cancel_interface = None
        self.reserved_cancel = False
        self.on_hook_initialized = self.OnHookInitialized(self)

        # Initialize Train type related var
        self._train_type = self._hyperparams.algo_backend.train_type
        self._model_dir = os.path.join(
            os.path.abspath(os.path.dirname(self.template_file_path)), TRAIN_TYPE_DIR_PATH[self._train_type.name]
        )

        # to override configuration at runtime
        self.override_configs = {}  # type: Dict[str, str]

    def _run_task(self, stage_module, mode=None, dataset=None, **kwargs):
        self._initialize(kwargs)
        stage_module = self._update_stage_module(stage_module)
        # update model config -> model label schema
        data_classes = [label.name for label in self._labels]
        model_classes = [label.name for label in self._model_label_schema]
        self._model_cfg["model_classes"] = model_classes
        if dataset is not None:
            train_data_cfg = Stage.get_data_cfg(self._data_cfg, "train")
            train_data_cfg["data_classes"] = data_classes
            new_classes = np.setdiff1d(data_classes, model_classes).tolist()
            train_data_cfg["new_classes"] = new_classes

        logger.info(  # pylint: disable=logging-not-lazy
            "running task... kwargs = "
            + str({k: v if k != "model_builder" else object.__repr__(v) for k, v in kwargs.items()})
        )
        if self._recipe_cfg is None:
            raise RuntimeError("'recipe_cfg' is not initialized yet. call prepare() method before calling this method")

        if mode is not None:
            self._mode = mode

        common_cfg = ConfigDict(dict(output_path=self._output_path, resume=self._resume))

        # build workflow using recipe configuration
        workflow = build(
            deepcopy(self._recipe_cfg),
            self._mode,
            stage_type=stage_module,
            common_cfg=common_cfg,
        )

        # run workflow with task specific model config and data config
        output = workflow.run(
            model_cfg=deepcopy(self._model_cfg),
            data_cfg=self._data_cfg,
            ir_model_path=None,
            ir_weight_path=None,
            model_ckpt=self._model_ckpt,
            mode=self._mode,
            **kwargs,
        )
        logger.info("run task done.")
        return output

    def _delete_scratch_space(self):
        """Remove model checkpoints and mpa logs."""
        if os.path.exists(self._output_path):
            shutil.rmtree(self._output_path, ignore_errors=False)

    def __del__(self):
        """Del function for remove model checkpoints."""
        self._delete_scratch_space()

    def _pre_task_run(self):
        pass

    @property
    def project_path(self):
        """Return output path with logs."""
        return self._output_path

    @property
    def model_name(self):
        """Name of Model Template."""
        return self._task_environment.model_template.name

    @property
    def labels(self):
        """Label List of Task Environment."""
        return self._task_environment.get_labels(False)

    @property
    def template_file_path(self):
        """Model Template file path."""
        return self._task_environment.model_template.model_template_path

    @property
    def data_pipeline_path(self):
        """Base Data Pipeline file path."""
        # TODO: Temporarily use data_pipeline.py next to model.py.may change later.
        return os.path.join(self._model_dir, "data_pipeline.py")

    @property
    def hyperparams(self):
        """Hyper Parameters configuration."""
        return self._hyperparams

    # pylint: disable-next=too-many-branches,too-many-statements
    def _initialize(self, options=None):  # noqa: C901
        """Prepare configurations to run a task through MPA's stage."""
        if options is None:
            options = {}

        export = options.get("export", False)

        logger.info("initializing....")
        self._init_recipe()

        if not export:
            # FIXME: Temporary remedy for CVS-88098
            recipe_hparams = self._init_recipe_hparam()
            if len(recipe_hparams) > 0:
                self._recipe_cfg.merge_from_dict(recipe_hparams)

        if "custom_hooks" in self.override_configs:
            override_custom_hooks = self.override_configs.pop("custom_hooks")
            for override_custom_hook in override_custom_hooks:
                update_or_add_custom_hook(self._recipe_cfg, ConfigDict(override_custom_hook))
        if len(self.override_configs) > 0:
            logger.info(f"before override configs merging = {self._recipe_cfg}")
            self._recipe_cfg.merge_from_dict(self.override_configs)
            logger.info(f"after override configs merging = {self._recipe_cfg}")

        # prepare model config
        self._model_cfg = self._init_model_cfg()

        # Remove FP16 config if running on CPU device and revert to FP32
        # https://github.com/pytorch/pytorch/issues/23377
        if not torch.cuda.is_available() and "fp16" in self._model_cfg:
            logger.info("Revert FP16 to FP32 on CPU device")
            if isinstance(self._model_cfg, Config):
                del self._model_cfg._cfg_dict["fp16"]
            elif isinstance(self._model_cfg, ConfigDict):
                del self._model_cfg["fp16"]

        # default adaptive hook for evaluating before and after training
        add_custom_hook_if_not_exists(
            self._recipe_cfg,
            ConfigDict(
                type="AdaptiveTrainSchedulingHook",
                enable_adaptive_interval_hook=False,
                enable_eval_before_run=True,
            ),
        )
        # Add/remove adaptive interval hook
        if self._recipe_cfg.get("use_adaptive_interval", False):
            update_or_add_custom_hook(
                self._recipe_cfg,
                ConfigDict(
                    {
                        "type": "AdaptiveTrainSchedulingHook",
                        "max_interval": 5,
                        "enable_adaptive_interval_hook": True,
                        "enable_eval_before_run": True,
                        **self._recipe_cfg.pop("adaptive_validation_interval", {}),
                    }
                ),
            )
        else:
            self._recipe_cfg.pop("adaptive_validation_interval", None)

        # TODO (sungchul): it will be removed after an update that applies hparam.yaml
        if self._hyperparams.algo_backend.train_type != TrainType.SELFSUPERVISED:
            # to disenable early stopping during self-sl
            self.set_early_stopping_hook()

        # add Cancel tranining hook
        update_or_add_custom_hook(
            self._recipe_cfg,
            ConfigDict(type="CancelInterfaceHook", init_callback=self.on_hook_initialized),
        )
        if self._time_monitor is not None:
            update_or_add_custom_hook(
                self._recipe_cfg,
                ConfigDict(
                    type="OTXProgressHook",
                    time_monitor=self._time_monitor,
                    verbose=True,
                    priority=71,
                ),
            )
        self._recipe_cfg.log_config.hooks.append({"type": "OTXLoggerHook", "curves": self._learning_curves})

        # make sure model to be in a training mode even after model is evaluated (mmcv bug)
        update_or_add_custom_hook(
            self._recipe_cfg,
            ConfigDict(type="ForceTrainModeHook", priority="LOWEST"),
        )

        # if num_workers is 0, persistent_workers must be False
        data_cfg = self._recipe_cfg.data
        for subset in ["train", "val", "test", "unlabeled"]:
            if subset not in data_cfg:
                continue
            dataloader_cfg = data_cfg.get(f"{subset}_dataloader", ConfigDict())
            workers_per_gpu = dataloader_cfg.get(
                "workers_per_gpu",
                data_cfg.get("workers_per_gpu", 0),
            )
            if workers_per_gpu == 0:
                dataloader_cfg["persistent_workers"] = False
                data_cfg[f"{subset}_dataloader"] = dataloader_cfg

        if self._data_cfg is not None:
            align_data_config_with_recipe(self._data_cfg, self._recipe_cfg)

        if export:
            options["deploy_cfg"] = self._init_deploy_cfg()
            if options.get("precision", None) is None:
                assert len(self._precision) == 1
                options["precision"] = str(self._precision[0])

        self._initialize_post_hook(options)

        logger.info("initialized.")

    def _initialize_post_hook(self, options=None):
        pass

    @abc.abstractmethod
    def _init_recipe(self):
        """Initialize the MPA's target recipe (inclusive of stage type)."""
        raise NotImplementedError("this method should be implemented")

    def _init_model_cfg(self) -> Union[Config, None]:
        """Initialize model_cfg for override recipe's model configuration."""
        raise NotImplementedError("this method should be implemented")

    def _init_train_data_cfg(self, dataset: DatasetEntity) -> Union[Config, None]:
        """Initialize data_cfg for override recipe's data configuration."""
        return ConfigDict(data=dataset) if dataset else self._data_cfg

    def _init_test_data_cfg(self, dataset: DatasetEntity) -> Union[Config, None]:
        """Initialize data_cfg for override recipe's data configuration."""
        return ConfigDict(data=dataset) if dataset else self._data_cfg

    def _init_recipe_hparam(self) -> dict:
        """Initialize recipe hyperparamter as dict."""
        assert self._recipe_cfg is not None

        params = self._hyperparams.learning_parameters
        warmup_iters = int(params.learning_rate_warmup_iters)
        lr_config = (
            ConfigDict(warmup_iters=warmup_iters)
            if warmup_iters > 0
            else ConfigDict(warmup_iters=warmup_iters, warmup=None)
        )

        if params.enable_early_stopping:
            early_stop = ConfigDict(
                start=int(params.early_stop_start),
                patience=int(params.early_stop_patience),
                iteration_patience=int(params.early_stop_iteration_patience),
            )
        else:
            early_stop = False

        runner = ConfigDict(max_epochs=int(params.num_iters))
        if self._recipe_cfg.get("runner", None) and self._recipe_cfg.runner.get("type").startswith("IterBasedRunner"):
            runner = ConfigDict(max_iters=int(params.num_iters))

        return ConfigDict(
            optimizer=ConfigDict(lr=params.learning_rate),
            lr_config=lr_config,
            early_stop=early_stop,
            data=ConfigDict(
                samples_per_gpu=int(params.batch_size),
                workers_per_gpu=int(params.num_workers),
            ),
            runner=runner,
        )

    def _update_stage_module(self, stage_module: str):
        return stage_module

<<<<<<< HEAD
    def _init_deploy_cfg(self) -> Union[Config, None]:
        base_dir = os.path.abspath(os.path.dirname(self.template_file_path))
        deploy_cfg_path = os.path.join(base_dir, "deployment.py")
        deploy_cfg = None
        if os.path.exists(deploy_cfg_path):
            deploy_cfg = MPAConfig.fromfile(deploy_cfg_path)

            def patch_input_preprocessing(deploy_cfg):

                normalize_cfg = get_configs_by_pairs(
                    self._recipe_cfg.data.test.pipeline,
                    dict(type="Normalize"),
                )
                assert len(normalize_cfg) == 1
                normalize_cfg = normalize_cfg[0]

                options = dict(flags=[], args={})
                # NOTE: OTX loads image in RGB format
                # so that `to_rgb=True` means a format change to BGR instead.
                # Conventionally, OpenVINO IR expects a image in BGR format
                # but OpenVINO IR under OTX assumes a image in RGB format.
                #
                # `to_rgb=True` -> a model was trained with images in BGR format
                #                  and a OpenVINO IR needs to reverse input format from RGB to BGR
                # `to_rgb=False` -> a model was trained with images in RGB format
                #                   and a OpenVINO IR does not need to do a reverse
                if normalize_cfg.get("to_rgb", False):
                    options["flags"] += ["--reverse_input_channels"]
                # value must be a list not a tuple
                if normalize_cfg.get("mean", None) is not None:
                    options["args"]["--mean_values"] = list(normalize_cfg.get("mean"))
                if normalize_cfg.get("std", None) is not None:
                    options["args"]["--scale_values"] = list(normalize_cfg.get("std"))

                # fill default
                backend_config = deploy_cfg.backend_config
                if backend_config.get("mo_options") is None:
                    backend_config.mo_options = ConfigDict()
                mo_options = backend_config.mo_options
                if mo_options.get("args") is None:
                    mo_options.args = ConfigDict()
                if mo_options.get("flags") is None:
                    mo_options.flags = []

                # already defiend options have higher priority
                options["args"].update(mo_options.args)
                mo_options.args = ConfigDict(options["args"])
                # make sure no duplicates
                mo_options.flags.extend(options["flags"])
                mo_options.flags = list(set(mo_options.flags))

            def patch_input_shape(deploy_cfg):
                resize_cfg = get_configs_by_pairs(
                    self._recipe_cfg.data.test.pipeline,
                    dict(type="Resize"),
                )
                assert len(resize_cfg) == 1
                resize_cfg = resize_cfg[0]
                size = resize_cfg.size
                if isinstance(size, int):
                    size = (size, size)
                assert all(isinstance(i, int) and i > 0 for i in size)
                # default is static shape to prevent an unexpected error
                # when converting to OpenVINO IR
                deploy_cfg.backend_config.model_inputs = [ConfigDict(opt_shapes=ConfigDict(input=[1, 3, *size]))]

            patch_input_preprocessing(deploy_cfg)
            if not deploy_cfg.backend_config.get("model_inputs", []):
                patch_input_shape(deploy_cfg)

        return deploy_cfg

    def _load_model_state_dict(self, model: Optional[ModelEntity]):
=======
    def _load_model_ckpt(self, model: Optional[ModelEntity]):
>>>>>>> 4ac58422
        if model and "weights.pth" in model.model_adapters:
            # If a model has been trained and saved for the task already, create empty model and load weights here
            buffer = io.BytesIO(model.get_data("weights.pth"))
            model_data = torch.load(buffer, map_location=torch.device("cpu"))

            # set confidence_threshold as well
            self.confidence_threshold = model_data.get("confidence_threshold", self.confidence_threshold)
            if model_data.get("anchors"):
                self._anchors = model_data["anchors"]

            return model_data
        return None

    def _load_model_label_schema(self, model: Optional[ModelEntity]):
        # If a model has been trained and saved for the task already, create empty model and load weights here
        if model and "label_schema.json" in model.model_adapters:
            import json

            buffer = json.loads(model.get_data("label_schema.json").decode("utf-8"))
            model_label_schema = LabelSchemaMapper().backward(buffer)
            return model_label_schema.get_labels(include_empty=False)
        return self._labels

    def _load_resume_info(self, model: Optional[ModelEntity]):
        if model and "resume" in model.model_adapters:
            return model.model_adapters.get("resume", False)
        return False

    @staticmethod
    def _get_confidence_threshold(hyperparams):
        confidence_threshold = 0.3
        if hasattr(hyperparams, "postprocessing") and hasattr(hyperparams.postprocessing, "confidence_threshold"):
            confidence_threshold = hyperparams.postprocessing.confidence_threshold
        return confidence_threshold

    @staticmethod
    def _is_docker():
        """Checks whether the task runs in docker container.

        :return bool: True if task runs in docker
        """
        path = "/proc/self/cgroup"
        is_in_docker = False
        if os.path.isfile(path):
            with open(path, encoding="UTF-8") as f:
                is_in_docker = is_in_docker or any("docker" in line for line in f)
        is_in_docker = is_in_docker or os.path.exists("/.dockerenv")
        return is_in_docker

    def cancel_hook_initialized(self, cancel_interface: CancelInterfaceHook):
        """Initialization of cancel_interface hook."""
        logger.info("cancel hook is initialized")
        self.cancel_interface = cancel_interface
        if self.reserved_cancel and self.cancel_interface:
            self.cancel_interface.cancel()

    def unload(self):
        """Unload the task."""
        self._delete_scratch_space()
        if self._is_docker():
            logger.warning("Got unload request. Unloading models. Throwing Segmentation Fault on purpose")
            import ctypes

            ctypes.string_at(0)
        else:
            logger.warning("Got unload request, but not on Docker. Only clearing CUDA cache")
            torch.cuda.empty_cache()
            logger.warning(
                f"Done unloading. " f"Torch is still occupying {torch.cuda.memory_allocated()} bytes of GPU memory"
            )

    class OnHookInitialized:
        """OnHookInitialized class."""

        def __init__(self, task_instance):
            self.task_instance = task_instance
            self.__findable = False  # a barrier to block segmentation fault

        def __call__(self, cancel_interface):
            """Function call in OnHookInitialized."""
            if isinstance(self.task_instance, int) and self.__findable:
                import ctypes

                # NOTE: BE AWARE OF SEGMENTATION FAULT
                self.task_instance = ctypes.cast(self.task_instance, ctypes.py_object).value
            self.task_instance.cancel_hook_initialized(cancel_interface)

        def __repr__(self):
            """Function repr in OnHookInitialized."""
            return f"'{__name__}.OnHookInitialized'"

        def __deepcopy__(self, memo):
            """Function deepcopy in OnHookInitialized."""
            cls = self.__class__
            result = cls.__new__(cls)
            memo[id(self)] = result
            result.task_instance = self.task_instance
            result.__findable = True  # pylint: disable=unused-private-member
            return result

        def __reduce__(self):
            """Function reduce in OnHookInitialized."""
            return (self.__class__, (id(self.task_instance),))

    def update_override_configurations(self, config):
        """Update override_configs."""
        logger.info(f"update override config with: {config}")
        config = ConfigDict(**config)
        self.override_configs.update(config)

    def set_early_stopping_hook(self):
        """Update Early-stopping Hook."""
        if "early_stop" in self._recipe_cfg:
            remove_custom_hook(self._recipe_cfg, "EarlyStoppingHook")
            early_stop = self._recipe_cfg.get("early_stop", False)
            if early_stop:
                early_stop_hook = ConfigDict(
                    type="LazyEarlyStoppingHook",
                    start=early_stop.start,
                    patience=early_stop.patience,
                    iteration_patience=early_stop.iteration_patience,
                    interval=1,
                    metric=self._recipe_cfg.early_stop_metric,
                    priority=75,
                )
                update_or_add_custom_hook(self._recipe_cfg, early_stop_hook)
            else:
                remove_custom_hook(self._recipe_cfg, "LazyEarlyStoppingHook")<|MERGE_RESOLUTION|>--- conflicted
+++ resolved
@@ -390,7 +390,6 @@
     def _update_stage_module(self, stage_module: str):
         return stage_module
 
-<<<<<<< HEAD
     def _init_deploy_cfg(self) -> Union[Config, None]:
         base_dir = os.path.abspath(os.path.dirname(self.template_file_path))
         deploy_cfg_path = os.path.join(base_dir, "deployment.py")
@@ -463,10 +462,7 @@
 
         return deploy_cfg
 
-    def _load_model_state_dict(self, model: Optional[ModelEntity]):
-=======
     def _load_model_ckpt(self, model: Optional[ModelEntity]):
->>>>>>> 4ac58422
         if model and "weights.pth" in model.model_adapters:
             # If a model has been trained and saved for the task already, create empty model and load weights here
             buffer = io.BytesIO(model.get_data("weights.pth"))
