--- conflicted
+++ resolved
@@ -3,29 +3,17 @@
 #
 
 import torch
-<<<<<<< HEAD
-import torch.nn as nn
-from mmcls.models.builder import CLASSIFIERS, build_backbone, build_head, build_neck
-from mmcls.models.classifiers.base import BaseClassifier
-
-=======
 from mmcls.models.builder import CLASSIFIERS
 
-from otx.mpa.modules.models.classifiers.sam_classifier import SAMImageClassifier
->>>>>>> cf4fceea
 from otx.mpa.utils.logger import get_logger
 
-from .sam_classifier_mixin import SAMClassifierMixin
+from .sam_classifier import SAMImageClassifier
 
 logger = get_logger()
 
 
 @CLASSIFIERS.register_module()
-<<<<<<< HEAD
-class SemiSLClassifier(SAMClassifierMixin, BaseClassifier):
-=======
 class SemiSLClassifier(SAMImageClassifier):
->>>>>>> cf4fceea
     """Semi-SL Classifier
     This classifier supports unlabeled data by overriding forward_train
     """
