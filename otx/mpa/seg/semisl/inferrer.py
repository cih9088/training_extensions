--- conflicted
+++ resolved
@@ -2,45 +2,16 @@
 # SPDX-License-Identifier: Apache-2.0
 #
 
-<<<<<<< HEAD
-from contextlib import nullcontext
-
-import torch
-from mmcv import Config, ConfigDict
-from mmcv.runner import wrap_fp16_model
-from mmseg.datasets import build_dataloader as mmseg_build_dataloader
-from mmseg.datasets import build_dataset as mmseg_build_dataset
-
-from otx.algorithms.common.adapters.mmcv.utils import (
-    build_data_parallel,
-    build_dataloader,
-    build_dataset,
-)
-from otx.mpa.modules.hooks.recording_forward_hooks import FeatureVectorHook
-from otx.mpa.registry import STAGES
-from otx.mpa.stage import Stage
-from otx.mpa.utils.logger import get_logger
-=======
 from otx.mpa.registry import STAGES
 from otx.mpa.seg.inferrer import SegInferrer
->>>>>>> ccb73636
 
 from .stage import SemiSLSegStage
 
-logger = get_logger()
-
 
 @STAGES.register_module()
-<<<<<<< HEAD
-class SemiSegInferrer(SemiSegStage):
-    def __init__(self, *args, **kwargs):
-        super().__init__(*args, **kwargs)
-        self.dataset = None
-=======
 class SemiSLSegInferrer(SemiSLSegStage, SegInferrer):
     def __init__(self, **kwargs):
         SemiSLSegStage.__init__(self, **kwargs)
->>>>>>> ccb73636
 
     def configure(self, model_cfg, model_ckpt, data_cfg, training=False, **kwargs):
         cfg = SemiSLSegStage.configure(self, model_cfg, model_ckpt, data_cfg, training=training, **kwargs)
@@ -50,155 +21,4 @@
         cfg.model.pop("unsup_weight", False)
         cfg.model.pop("semisl_start_iter", False)
 
-<<<<<<< HEAD
         return cfg
-
-    def run(self, model_cfg, model_ckpt, data_cfg, **kwargs):
-        """Run inference stage for segmentation
-
-        - Configuration
-        - Environment setup
-        - Run inference via MMSegmentation -> MMCV
-        """
-        self._init_logger()
-        mode = kwargs.get("mode", "train")
-        if mode not in self.mode:
-            logger.warning(f"Supported modes are {self.mode} but '{mode}' is given.")
-            return {}
-
-        cfg = self.configure(model_cfg, model_ckpt, data_cfg, training=False, **kwargs)
-        logger.info("infer!")
-
-        model_builder = kwargs.get("model_builder", None)
-        dump_features = kwargs.get("dump_features", False)
-        outputs = self.infer(
-            cfg,
-            model_builder=model_builder,
-            dump_features=dump_features,
-        )
-
-        return dict(outputs=outputs)
-
-    def infer(self, cfg, model_builder=None, dump_features=False):
-        # TODO: distributed inference
-
-        data_cfg = cfg.data.test.copy()
-
-        # Input source
-        input_source = cfg.get("input_source", "test")
-        logger.info(f"Inferring on input source: data.{input_source}")
-        if input_source == "train":
-            src_data_cfg = Stage.get_data_cfg(cfg, "train")
-        else:
-            src_data_cfg = cfg.data[input_source]
-        # data_cfg.ann_file = src_data_cfg.ann_file
-        # data_cfg.img_prefix = src_data_cfg.img_prefix
-        if "classes" in src_data_cfg:
-            data_cfg.classes = src_data_cfg.classes
-            data_cfg.new_classes = []
-
-        data_cfg = Config(
-            ConfigDict(
-                data=ConfigDict(
-                    samples_per_gpu=cfg.data.get("samples_per_gpu", 1),
-                    workers_per_gpu=cfg.data.get("workers_per_gpu", 0),
-                    test=data_cfg,
-                    test_dataloader=cfg.data.get("test_dataloader", {}).copy(),
-                ),
-                gpu_ids=cfg.gpu_ids,
-                seed=cfg.get("seed", None),
-                model_task=cfg.model_task,
-            )
-        )
-        self.configure_samples_per_gpu(data_cfg, "test", distributed=False)
-        samples_per_gpu = data_cfg.data.test_dataloader.get(
-            "samples_per_gpu",
-            data_cfg.data.get("samples_per_gpu", 1),
-        )
-        if samples_per_gpu > 1:
-            # Replace 'ImageToTensor' to 'DefaultFormatBundle'
-            data_cfg.data.test.pipeline = replace_ImageToTensor(data_cfg.data.test.pipeline)
-
-        # Data loader
-        self.dataset = build_dataset(data_cfg, "test", mmseg_build_dataset)
-        test_dataloader = build_dataloader(
-            self.dataset,
-            data_cfg,
-            "test",
-            mmseg_build_dataloader,
-            distributed=False,
-            # segmentor does not support various sized batch images
-            samples_per_gpu=1,
-        )
-
-        # Target classes
-        if "task_adapt" in cfg:
-            target_classes = cfg.task_adapt.final
-        else:
-            target_classes = self.dataset.CLASSES
-
-        # Model
-        cfg.model.pretrained = None
-        if cfg.model.get("neck"):
-            if isinstance(cfg.model.neck, list):
-                for neck_cfg in cfg.model.neck:
-                    if neck_cfg.get("rfp_backbone"):
-                        if neck_cfg.rfp_backbone.get("pretrained"):
-                            neck_cfg.rfp_backbone.pretrained = None
-            elif cfg.model.neck.get("rfp_backbone"):
-                if cfg.model.neck.rfp_backbone.get("pretrained"):
-                    cfg.model.neck.rfp_backbone.pretrained = None
-        cfg.model.test_cfg.return_repr_vector = True
-        model = self.build_model(cfg, model_builder, fp16=cfg.get("fp16", False))
-        model.CLASSES = target_classes
-        model.eval()
-        model = build_data_parallel(model, cfg, distributed=False)
-
-        # InferenceProgressCallback (Time Monitor enable into Infer task)
-        self.set_inference_progress_callback(model, cfg)
-
-        eval_predictions = []
-        feature_vectors = []
-        with FeatureVectorHook(model.module) if dump_features else nullcontext() as fhook:
-            for data in test_dataloader:
-                with torch.no_grad():
-                    result = model(return_loss=False, output_logits=True, **data)
-                eval_predictions.append(result)
-            feature_vectors = fhook.records if dump_features else [None] * len(self.dataset)
-
-        assert len(eval_predictions) == len(feature_vectors), (
-            "Number of elements should be the same, however, number of outputs are ",
-            f"{len(eval_predictions)} and {len(feature_vectors)}",
-        )
-
-        outputs = dict(
-            classes=target_classes,
-            eval_predictions=eval_predictions,
-            feature_vectors=feature_vectors,
-        )
-        return outputs
-
-
-import copy  # noqa: E402
-import warnings  # noqa: E402
-
-
-def replace_ImageToTensor(pipelines):
-    pipelines = copy.deepcopy(pipelines)
-    for i, pipeline in enumerate(pipelines):
-        if pipeline["type"] == "MultiScaleFlipAug":
-            assert "transforms" in pipeline
-            pipeline["transforms"] = replace_ImageToTensor(pipeline["transforms"])
-        elif pipeline["type"] == "ImageToTensor":
-            warnings.warn(
-                '"ImageToTensor" pipeline is replaced by '
-                '"DefaultFormatBundle" for batch inference. It is '
-                "recommended to manually replace it in the test "
-                "data pipeline in your config file.",
-                UserWarning,
-            )
-            pipelines[i] = {"type": "DefaultFormatBundle"}
-    return pipelines
-=======
-        return cfg
->>>>>>> ccb73636
