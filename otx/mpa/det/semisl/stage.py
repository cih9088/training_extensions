--- conflicted
+++ resolved
@@ -29,39 +29,6 @@
     def configure_task(self, cfg, training, **kwargs):
         """Patch config to support training algorithm."""
         logger.info(f"Semi-SL task config!!!!: training={training}")
-<<<<<<< HEAD
-        super().configure_task(cfg, training, **kwargs)
-
-    def configure_task_cls_incr(self, cfg, task_adapt_type, org_model_classes, model_classes):
-        """Patch for class incremental learning.
-        Semi supervised learning should support incrmental learning
-        """
-        if task_adapt_type == "mpa":
-            self.configure_bbox_head(cfg, org_model_classes, model_classes)
-            self.configure_task_adapt_hook(cfg, org_model_classes, model_classes)
-        else:
-            src_data_cfg = self.get_data_cfg(cfg, "train")
-            src_data_cfg.pop("old_new_indices", None)
-
-    @staticmethod
-    def configure_task_adapt_hook(cfg, org_model_classes, model_classes):
-        """Add TaskAdaptHook for sampler.
-
-        TaskAdaptHook does not support ComposedDL
-        """
-        sampler_flag = False
-        update_or_add_custom_hook(
-            cfg,
-            ConfigDict(
-                type="TaskAdaptHook",
-                src_classes=org_model_classes,
-                dst_classes=model_classes,
-                model_type=cfg.model.type,
-                sampler_flag=sampler_flag,
-                efficient_mode=cfg["task_adapt"].get("efficient_mode", False),
-            ),
-        )
-=======
         if "task_adapt" in cfg:
             self.task_adapt_type = cfg["task_adapt"].get("type", None)
             self.task_adapt_op = cfg["task_adapt"].get("op", "REPLACE")
@@ -74,8 +41,6 @@
                 self.configure_anchor(cfg)
             if self.task_adapt_type == "mpa":
                 self.configure_bbox_head(cfg)
-                self.configure_val_interval(cfg)
             else:
                 src_data_cfg = self.get_data_cfg(cfg, "train")
-                src_data_cfg.pop("old_new_indices", None)
->>>>>>> 0360099e
+                src_data_cfg.pop("old_new_indices", None)