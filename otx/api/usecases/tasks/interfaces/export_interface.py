--- conflicted
+++ resolved
@@ -20,13 +20,9 @@
     """A base interface class for tasks which can export their models."""
 
     @abc.abstractmethod
-<<<<<<< HEAD
     def export(
-        self, export_type: ExportType, output_model: ModelEntity, precision: ModelPrecision, dump_features: bool
+        self, export_type: ExportType, output_model: ModelEntity, precision: ModelPrecision, dump_features: bool = True  # FIXME: False
     ):
-=======
-    def export(self, export_type: ExportType, output_model: ModelEntity, dump_features: bool = True):  # FIXME: False
->>>>>>> 4f1a47ce
         """This method defines the interface for export.
 
         Args:
