"""
Anomaly Classification Task
"""

# Copyright (C) 2021 Intel Corporation
#
# Licensed under the Apache License, Version 2.0 (the "License");
# you may not use this file except in compliance with the License.
# You may obtain a copy of the License at
#
# http://www.apache.org/licenses/LICENSE-2.0
#
# Unless required by applicable law or agreed to in writing,
# software distributed under the License is distributed on an "AS IS" BASIS,
# WITHOUT WARRANTIES OR CONDITIONS OF ANY KIND, either express or implied.
# See the License for the specific language governing permissions
# and limitations under the License.

import ctypes
import io
import logging
import os
import shutil
import subprocess
import tempfile
from glob import glob
from typing import Optional, Union

import torch
from anomalib.core.model import AnomalyModule
from anomalib.models import get_model
from core.callbacks import InferenceCallback, ProgressCallback
from core.config import get_anomalib_config
from core.data import OTEAnomalyDataModule
from omegaconf import DictConfig, ListConfig
from ote_sdk.entities.datasets import DatasetEntity
from ote_sdk.entities.inference_parameters import InferenceParameters
from ote_sdk.entities.metrics import Performance, ScoreMetric
from ote_sdk.entities.model import ModelEntity, ModelPrecision, ModelStatus
from ote_sdk.entities.resultset import ResultSetEntity
from ote_sdk.entities.task_environment import TaskEnvironment
from ote_sdk.entities.train_parameters import TrainParameters
from ote_sdk.usecases.evaluation.metrics_helper import MetricsHelper
from ote_sdk.usecases.tasks.interfaces.evaluate_interface import IEvaluationTask
from ote_sdk.usecases.tasks.interfaces.export_interface import ExportType, IExportTask
from ote_sdk.usecases.tasks.interfaces.inference_interface import IInferenceTask
from ote_sdk.usecases.tasks.interfaces.training_interface import ITrainingTask
from ote_sdk.usecases.tasks.interfaces.unload_interface import IUnload
from pytorch_lightning import Trainer

logger = logging.getLogger(__name__)


class AnomalyClassificationTask(ITrainingTask, IInferenceTask, IEvaluationTask, IExportTask, IUnload):
    """
    Base Anomaly Task for Training and Inference

    Args:
        task_environment (TaskEnvironment): OTE Task environment.
    """

    def __init__(self, task_environment: TaskEnvironment):
        self.task_environment = task_environment
        self.labels = task_environment.get_labels()

        # Hyperparameters.
        self.project_path: str = tempfile.mkdtemp(prefix="ote-anomalib")
        self.config = self.get_config()

        self.model_name = task_environment.model_template.name
        self.model = self.load_model(ote_model=task_environment.model)

        self.trainer: Trainer

    def get_config(self) -> Union[DictConfig, ListConfig]:
        """
        Get Anomalib Config from task environment

        Returns:
            Union[DictConfig, ListConfig]: Anomalib config
        """
        hyper_parameters = self.task_environment.get_hyper_parameters()
        config = get_anomalib_config(ote_config=hyper_parameters)
        config.dataset.task = "classification"
        config.project.path = self.project_path
        return config

    def load_model(self, ote_model: Optional[ModelEntity]) -> AnomalyModule:
        """
        Create and Load Anomalib Module from OTE Model.
        This method checks if the task environment has a saved OTE Model,
        and creates one. If the OTE model already exists, it returns the
        the model with the saved weights.

        Args:
            ote_model (Optional[ModelEntity]): OTE Model from the
                task environment.

        Returns:
            AnomalyModule: Anomalib
                classification or segmentation model with/without weights.
        """
        if ote_model is None:
            model = get_model(config=self.config)
            logger.info(
                "No trained model in project yet. Created new model with '%s'",
                self.model_name,
            )
        else:
            model = get_model(config=self.config)

            buffer = io.BytesIO(ote_model.get_data("weights.pth"))
            model_data = torch.load(buffer, map_location=torch.device("cpu"))

            try:
                model.load_state_dict(model_data["model"])
                logger.info("Loaded model weights from Task Environment")

            except BaseException as exception:
                raise ValueError("Could not load the saved model. The model file structure is invalid.") from exception

        return model

    def train(
        self,
        dataset: DatasetEntity,
        output_model: ModelEntity,
        train_parameters: TrainParameters,
    ):
        """
        Train the anomaly task
        """
        config = self.get_config()
        datamodule = OTEAnomalyDataModule(config=config, dataset=dataset)
        callbacks = [ProgressCallback(parameters=train_parameters)]

        self.trainer = Trainer(**config.trainer, logger=False, callbacks=callbacks)
        self.trainer.fit(model=self.model, datamodule=datamodule)

        self.save_model(output_model)

    def save_model(self, output_model: ModelEntity):
        """
        Save the model after training is completed.
        """
        config = self.get_config()
        labels = {label.name: label.color.rgb_tuple for label in self.labels}
        model_info = {
            "model": self.model.state_dict(),
            "config": config,
            "labels": labels,
            "VERSION": 1,
        }
        buffer = io.BytesIO()
        torch.save(model_info, buffer)
        output_model.set_data("weights.pth", buffer.getvalue())
<<<<<<< HEAD

        f1_score = self.model.results.performance["image_f1_score"]
        output_model.performance = Performance(score=ScoreMetric(name="F1 Score", value=f1_score))
        output_model.precision = [ModelPrecision.FP32]
        output_model.model_status = ModelStatus.SUCCESS
=======
>>>>>>> d81defec

    def cancel_training(self):
        """
        Cancel the training `after_batch_end`. This terminates the training; however validation is
        still performed.
        """
        logger.info("Cancel training requested.")
        self.trainer.should_stop = True

        # The runner periodically checks `.stop_training` file to ensure if cancellation is requested.
        cancel_training_file_path = os.path.join(self.config.project.path, ".stop_training")
        with open(file=cancel_training_file_path, mode="a", encoding="utf-8"):
            pass

    def infer(self, dataset: DatasetEntity, inference_parameters: InferenceParameters) -> DatasetEntity:
        """
        Perform inference on a dataset.
        """
        config = self.get_config()
        datamodule = OTEAnomalyDataModule(config=config, dataset=dataset)

        # Callbacks.
        progress = ProgressCallback(parameters=inference_parameters)
        inference = InferenceCallback(dataset, self.labels)
        callbacks = [progress, inference]

        self.trainer = Trainer(**config.trainer, logger=False, callbacks=callbacks)
        self.trainer.predict(model=self.model, datamodule=datamodule)
        return dataset

<<<<<<< HEAD
    def evaluate(
        self,
        output_resultset: ResultSetEntity,
        _evaluation_metric: Optional[str] = None,
    ):
=======
    def evaluate(self, output_resultset: ResultSetEntity, evaluation_metric: Optional[str] = None):
>>>>>>> d81defec
        """
        Evaluate the performance on a result set.
        """
        f_measure_metrics = MetricsHelper.compute_f_measure(output_resultset)
        output_resultset.performance = f_measure_metrics.get_performance()
        logger.info("F-measure after evaluation: %d", f_measure_metrics.f_measure.value)

    def export(self, export_type: ExportType, output_model: ModelEntity):
        """Export model to OpenVINO IR

        Args:
            export_type (ExportType): Export type should be ExportType.OPENVINO
            output_model (ModelEntity): The model entity in which to write the OpenVINO IR data

        Raises:
            Exception: If export_type is not ExportType.OPENVINO
        """
        assert export_type == ExportType.OPENVINO

        # pylint: disable=no-member; need to refactor this
        height, width = self.config.model.input_size
        onnx_path = os.path.join(self.config.project.path, "onnx_model.onnx")
        torch.onnx.export(
            model=self.model.model,
            args=torch.zeros((1, 3, height, width)).to(self.model.device),
            f=onnx_path,
            opset_version=11,
        )
        optimize_command = "mo --input_model " + onnx_path + " --output_dir " + self.config.project.path
        subprocess.call(optimize_command, shell=True)
        bin_file = glob(os.path.join(self.config.project.path, "*.bin"))[0]
        xml_file = glob(os.path.join(self.config.project.path, "*.xml"))[0]
        with open(bin_file, "rb") as file:
            output_model.set_data("openvino.bin", file.read())
        with open(xml_file, "rb") as file:
            output_model.set_data("openvino.xml", file.read())

    @staticmethod
    def _is_docker() -> bool:
        """
        Checks whether the task runs in docker container

        Returns:
            bool: True if task runs in docker, False otherwise.
        """
        path = "/proc/self/cgroup"
        is_in_docker = False
        if os.path.isfile(path):
            with open(path, encoding="utf-8") as file:
                is_in_docker = is_in_docker or any("docker" in line for line in file)
        is_in_docker = is_in_docker or os.path.exists("/.dockerenv")
        return is_in_docker

    def unload(self) -> None:
        """
        Unload the task
        """
        if os.path.exists(self.config.project.path):
            shutil.rmtree(self.config.project.path, ignore_errors=False)

        if self._is_docker():
            logger.warning("Got unload request. Unloading models. Throwing Segmentation Fault on purpose")
            ctypes.string_at(0)

        else:
            logger.warning("Got unload request, but not on Docker. Only clearing CUDA cache")
            torch.cuda.empty_cache()
            logger.warning(
                "Done unloading. Torch is still occupying %f bytes of GPU memory",
                torch.cuda.memory_allocated(),
            )<|MERGE_RESOLUTION|>--- conflicted
+++ resolved
@@ -154,14 +154,11 @@
         buffer = io.BytesIO()
         torch.save(model_info, buffer)
         output_model.set_data("weights.pth", buffer.getvalue())
-<<<<<<< HEAD
 
         f1_score = self.model.results.performance["image_f1_score"]
         output_model.performance = Performance(score=ScoreMetric(name="F1 Score", value=f1_score))
         output_model.precision = [ModelPrecision.FP32]
         output_model.model_status = ModelStatus.SUCCESS
-=======
->>>>>>> d81defec
 
     def cancel_training(self):
         """
@@ -192,15 +189,7 @@
         self.trainer.predict(model=self.model, datamodule=datamodule)
         return dataset
 
-<<<<<<< HEAD
-    def evaluate(
-        self,
-        output_resultset: ResultSetEntity,
-        _evaluation_metric: Optional[str] = None,
-    ):
-=======
     def evaluate(self, output_resultset: ResultSetEntity, evaluation_metric: Optional[str] = None):
->>>>>>> d81defec
         """
         Evaluate the performance on a result set.
         """
