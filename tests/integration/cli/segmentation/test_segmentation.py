--- conflicted
+++ resolved
@@ -72,26 +72,6 @@
     templates_ids = [template.model_template_id for template in templates]
 
 
-<<<<<<< HEAD
-class TestToolsMPASemiSLSegmentation:
-    @e2e_pytest_component
-    @pytest.mark.parametrize("template", templates, ids=templates_ids)
-    def test_otx_train(self, template, tmp_dir_path):
-        args_semisl = deepcopy(args)
-        args_semisl["--unlabeled-data-roots"] = "data/segmentation/custom/images/training"
-        args_semisl["train_params"].extend(["--algo_backend.train_type", "SEMISUPERVISED"])
-        otx_train_testing(template, tmp_dir_path, otx_dir, args_semisl)
-
-    @e2e_pytest_component
-    @pytest.mark.skipif(TT_STABILITY_TESTS, reason="This is TT_STABILITY_TESTS")
-    @pytest.mark.parametrize("template", templates, ids=templates_ids)
-    def test_otx_eval(self, template, tmp_dir_path):
-        args_semisl = deepcopy(args)
-        otx_eval_testing(template, tmp_dir_path, otx_dir, args_semisl)
-
-
-=======
->>>>>>> ccb73636
 class TestToolsMPASegmentation:
     @e2e_pytest_component
     @pytest.mark.parametrize("template", templates, ids=templates_ids)
