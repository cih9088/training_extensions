"""Tests for image classification with OTE CLI"""

# Copyright (C) 2021 Intel Corporation
#
# Licensed under the Apache License, Version 2.0 (the "License");
# you may not use this file except in compliance with the License.
# You may obtain a copy of the License at
#
# http://www.apache.org/licenses/LICENSE-2.0
#
# Unless required by applicable law or agreed to in writing,
# software distributed under the License is distributed on an "AS IS" BASIS,
# WITHOUT WARRANTIES OR CONDITIONS OF ANY KIND, either express or implied.
# See the License for the specific language governing permissions
# and limitations under the License.

import os
import pytest

from constants.ote_cli_components import OteCliComponent
from constants.requirements import Requirements

from ote_cli.registry import Registry
from common import (
    create_venv,
    get_some_vars,
    ote_demo_deployment_testing,
    ote_demo_testing,
    ote_demo_openvino_testing,
    ote_deploy_openvino_testing,
    ote_eval_deployment_testing,
    ote_eval_openvino_testing,
    ote_eval_testing,
    ote_hpo_testing,
    ote_train_testing,
    ote_export_testing,
)


args = {
    '--train-ann-file': '',
    '--train-data-roots': 'data/classification/train',
    '--val-ann-file': '',
    '--val-data-roots': 'data/classification/val',
    '--test-ann-files': '',
    '--test-data-roots': 'data/classification/val',
    '--input': 'data/classification/val/0',
    'train_params': [
        'params',
        '--learning_parameters.max_num_epochs',
        '2',
        '--learning_parameters.batch_size',
        '2',
    ]
}

root = '/tmp/ote_cli/'
ote_dir = os.getcwd()

templates = Registry('external').filter(task_type='CLASSIFICATION').templates
templates_ids = [template.model_template_id for template in templates]

<<<<<<< HEAD
@pytest.mark.components(OteCliComponent.OTE_CLI)
class TestToolsClassification:
    @pytest.mark.priority_medium
    @pytest.mark.component
    @pytest.mark.reqids(Requirements.REQ_1)
    def test_create_venv(self):
        work_dir, template_work_dir, algo_backend_dir = get_some_vars(templates[0], root)
        create_venv(algo_backend_dir, work_dir, template_work_dir)


    @pytest.mark.priority_medium
    @pytest.mark.component
    @pytest.mark.reqids(Requirements.REQ_1)
    @pytest.mark.parametrize("template", templates, ids=templates_ids)
    def test_ote_train(self, template):
        ote_train_testing(template, root, ote_dir, args)


    @pytest.mark.priority_medium
    @pytest.mark.component
    @pytest.mark.reqids(Requirements.REQ_1)
    @pytest.mark.parametrize("template", templates, ids=templates_ids)
    def test_ote_export(self, template):
        ote_export_testing(template, root)


    @pytest.mark.priority_medium
    @pytest.mark.component
    @pytest.mark.reqids(Requirements.REQ_1)
    @pytest.mark.parametrize("template", templates, ids=templates_ids)
    def test_ote_eval(self, template):
        ote_eval_testing(template, root, ote_dir, args)


    @pytest.mark.priority_medium
    @pytest.mark.component
    @pytest.mark.reqids(Requirements.REQ_1)
    @pytest.mark.parametrize("template", templates, ids=templates_ids)
    def test_ote_eval_openvino(self, template):
        ote_eval_openvino_testing(template, root, ote_dir, args, threshold=0.0)


    @pytest.mark.priority_medium
    @pytest.mark.component
    @pytest.mark.reqids(Requirements.REQ_1)
    @pytest.mark.parametrize("template", templates, ids=templates_ids)
    def test_ote_demo(self, template):
        ote_demo_testing(template, root, ote_dir, args)


    @pytest.mark.priority_medium
    @pytest.mark.component
    @pytest.mark.reqids(Requirements.REQ_1)
    @pytest.mark.parametrize("template", templates, ids=templates_ids)
    def test_ote_demo_openvino(self, template):
        ote_demo_openvino_testing(template, root, ote_dir, args)


    @pytest.mark.priority_medium
    @pytest.mark.component
    @pytest.mark.reqids(Requirements.REQ_1)
    @pytest.mark.parametrize("template", templates, ids=templates_ids)
    def test_ote_deploy_openvino(self, template):
        ote_deploy_openvino_testing(template, root, ote_dir, args)


    @pytest.mark.priority_medium
    @pytest.mark.component
    @pytest.mark.reqids(Requirements.REQ_1)
    @pytest.mark.parametrize("template", templates, ids=templates_ids)
    def test_ote_hpo(self, template):
        ote_hpo_testing(template, root, ote_dir, args)
=======

def test_create_venv():
    work_dir, template_work_dir, algo_backend_dir = get_some_vars(templates[0], root)
    create_venv(algo_backend_dir, work_dir, template_work_dir)


@pytest.mark.parametrize("template", templates, ids=templates_ids)
def test_ote_train(template):
    ote_train_testing(template, root, ote_dir, args)


@pytest.mark.parametrize("template", templates, ids=templates_ids)
def test_ote_export(template):
     ote_export_testing(template, root)


@pytest.mark.parametrize("template", templates, ids=templates_ids)
def test_ote_eval(template):
    ote_eval_testing(template, root, ote_dir, args)


@pytest.mark.parametrize("template", templates, ids=templates_ids)
def test_ote_eval_openvino(template):
    ote_eval_openvino_testing(template, root, ote_dir, args, threshold=0.0)


@pytest.mark.parametrize("template", templates, ids=templates_ids)
def test_ote_demo(template):
    ote_demo_testing(template, root, ote_dir, args)


@pytest.mark.parametrize("template", templates, ids=templates_ids)
def test_ote_demo_openvino(template):
    ote_demo_openvino_testing(template, root, ote_dir, args)


@pytest.mark.parametrize("template", templates, ids=templates_ids)
def test_ote_deploy_openvino(template):
    ote_deploy_openvino_testing(template, root, ote_dir, args)


@pytest.mark.parametrize("template", templates, ids=templates_ids)
def test_ote_eval_deployment(template):
    ote_eval_deployment_testing(template, root, ote_dir, args, threshold=0.00)


@pytest.mark.parametrize("template", templates, ids=templates_ids)
def test_ote_demo_deployment(template):
    ote_demo_deployment_testing(template, root, ote_dir, args)


@pytest.mark.parametrize("template", templates, ids=templates_ids)
def test_ote_hpo(template):
    ote_hpo_testing(template, root, ote_dir, args)
>>>>>>> 81089e66
<|MERGE_RESOLUTION|>--- conflicted
+++ resolved
@@ -60,7 +60,6 @@
 templates = Registry('external').filter(task_type='CLASSIFICATION').templates
 templates_ids = [template.model_template_id for template in templates]
 
-<<<<<<< HEAD
 @pytest.mark.components(OteCliComponent.OTE_CLI)
 class TestToolsClassification:
     @pytest.mark.priority_medium
@@ -126,66 +125,23 @@
     def test_ote_deploy_openvino(self, template):
         ote_deploy_openvino_testing(template, root, ote_dir, args)
 
+    @pytest.mark.priority_medium
+    @pytest.mark.component
+    @pytest.mark.reqids(Requirements.REQ_1)
+    @pytest.mark.parametrize("template", templates, ids=templates_ids)
+    def test_ote_eval_deployment(template):
+        ote_eval_deployment_testing(template, root, ote_dir, args, threshold=0.00)
+
+    @pytest.mark.priority_medium
+    @pytest.mark.component
+    @pytest.mark.reqids(Requirements.REQ_1)
+    @pytest.mark.parametrize("template", templates, ids=templates_ids)
+    def test_ote_demo_deployment(template):
+        ote_demo_deployment_testing(template, root, ote_dir, args)
 
     @pytest.mark.priority_medium
     @pytest.mark.component
     @pytest.mark.reqids(Requirements.REQ_1)
     @pytest.mark.parametrize("template", templates, ids=templates_ids)
     def test_ote_hpo(self, template):
-        ote_hpo_testing(template, root, ote_dir, args)
-=======
-
-def test_create_venv():
-    work_dir, template_work_dir, algo_backend_dir = get_some_vars(templates[0], root)
-    create_venv(algo_backend_dir, work_dir, template_work_dir)
-
-
-@pytest.mark.parametrize("template", templates, ids=templates_ids)
-def test_ote_train(template):
-    ote_train_testing(template, root, ote_dir, args)
-
-
-@pytest.mark.parametrize("template", templates, ids=templates_ids)
-def test_ote_export(template):
-     ote_export_testing(template, root)
-
-
-@pytest.mark.parametrize("template", templates, ids=templates_ids)
-def test_ote_eval(template):
-    ote_eval_testing(template, root, ote_dir, args)
-
-
-@pytest.mark.parametrize("template", templates, ids=templates_ids)
-def test_ote_eval_openvino(template):
-    ote_eval_openvino_testing(template, root, ote_dir, args, threshold=0.0)
-
-
-@pytest.mark.parametrize("template", templates, ids=templates_ids)
-def test_ote_demo(template):
-    ote_demo_testing(template, root, ote_dir, args)
-
-
-@pytest.mark.parametrize("template", templates, ids=templates_ids)
-def test_ote_demo_openvino(template):
-    ote_demo_openvino_testing(template, root, ote_dir, args)
-
-
-@pytest.mark.parametrize("template", templates, ids=templates_ids)
-def test_ote_deploy_openvino(template):
-    ote_deploy_openvino_testing(template, root, ote_dir, args)
-
-
-@pytest.mark.parametrize("template", templates, ids=templates_ids)
-def test_ote_eval_deployment(template):
-    ote_eval_deployment_testing(template, root, ote_dir, args, threshold=0.00)
-
-
-@pytest.mark.parametrize("template", templates, ids=templates_ids)
-def test_ote_demo_deployment(template):
-    ote_demo_deployment_testing(template, root, ote_dir, args)
-
-
-@pytest.mark.parametrize("template", templates, ids=templates_ids)
-def test_ote_hpo(template):
-    ote_hpo_testing(template, root, ote_dir, args)
->>>>>>> 81089e66
+        ote_hpo_testing(template, root, ote_dir, args)